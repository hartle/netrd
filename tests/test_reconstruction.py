"""
test_reconstruction.py
----------------------

Test reconstruction algorithms.

"""

import numpy as np
from netrd import reconstruction
<<<<<<< HEAD
from netrd.reconstruction import ConvergentCrossMappingReconstructor
=======
from netrd.reconstruction import BaseReconstructor
>>>>>>> 5ef0c464


def test_graph_size():
    """
    The number of nodes in a reconstructed graph should be
    equal to the number of sensors in the time series data
    used to reconstruct the graph.
    """
<<<<<<< HEAD
    for size in [10, 100, 1000]:
        TS = np.random.random((size, 500))
        G = reconstruction.CorrelationMatrixReconstructor().fit(TS)
        assert G.order() == size


def test_convergent_cross_mapping():
    """
    Examine the outcome of ConvergentCrossMappingReconstructor with synthetic
    time series data generated from a two-species Lotka-Vottera model.

    """
    filepath = '../data/two_species_coupled_time_series.dat'
    edgelist = {(1, 0), (0, 1)}
    keys = ['graph', 'correlation', 'pvalue']

    TS = np.loadtxt(filepath, delimiter=',')
    recon = ConvergentCrossMappingReconstructor()
    G = recon.fit(TS)
    el = set(G.edges())
    res = recon.results.keys()

    assert el == edgelist
    assert all(k in res for k in keys)
=======
    for label, obj in reconstruction.__dict__.items():
        if label == 'PartialCorrelationMatrixReconstructor':
            continue
        if isinstance(obj, type) and BaseReconstructor in obj.__bases__:
            for size in [10, 100]:
                TS = np.random.random((size, 200))
                G = obj().fit(TS)
                assert G.order() == size

def test_partial_correlation():
    """
    The PartialCorrelationMatrixReconstructor has many parameterizations
    that ought to be tested differently. Otherwise, this should be 
    equivalent to `test_graph_size`.
    """
    for resid in [True, False]:
        for index in [0, None]:
            for size in [10, 100]:
                if index is None and resid is True:
                    pass # this shouldn't be a valid parameterization
                else:
                    TS = np.random.random((size, 50))
                    G = reconstruction.PartialCorrelationMatrixReconstructor().fit(TS, index=index)
                    if index is None:
                        assert G.order() == size
                    else:
                        assert G.order() == (size - 1)
>>>>>>> 5ef0c464
<|MERGE_RESOLUTION|>--- conflicted
+++ resolved
@@ -8,11 +8,8 @@
 
 import numpy as np
 from netrd import reconstruction
-<<<<<<< HEAD
 from netrd.reconstruction import ConvergentCrossMappingReconstructor
-=======
 from netrd.reconstruction import BaseReconstructor
->>>>>>> 5ef0c464
 
 
 def test_graph_size():
@@ -21,11 +18,14 @@
     equal to the number of sensors in the time series data
     used to reconstruct the graph.
     """
-<<<<<<< HEAD
-    for size in [10, 100, 1000]:
-        TS = np.random.random((size, 500))
-        G = reconstruction.CorrelationMatrixReconstructor().fit(TS)
-        assert G.order() == size
+    for label, obj in reconstruction.__dict__.items():
+        if label == 'PartialCorrelationMatrixReconstructor':
+            continue
+        if isinstance(obj, type) and BaseReconstructor in obj.__bases__:
+            for size in [10, 100]:
+                TS = np.random.random((size, 200))
+                G = obj().fit(TS)
+                assert G.order() == size
 
 
 def test_convergent_cross_mapping():
@@ -46,15 +46,7 @@
 
     assert el == edgelist
     assert all(k in res for k in keys)
-=======
-    for label, obj in reconstruction.__dict__.items():
-        if label == 'PartialCorrelationMatrixReconstructor':
-            continue
-        if isinstance(obj, type) and BaseReconstructor in obj.__bases__:
-            for size in [10, 100]:
-                TS = np.random.random((size, 200))
-                G = obj().fit(TS)
-                assert G.order() == size
+
 
 def test_partial_correlation():
     """
@@ -74,4 +66,3 @@
                         assert G.order() == size
                     else:
                         assert G.order() == (size - 1)
->>>>>>> 5ef0c464
